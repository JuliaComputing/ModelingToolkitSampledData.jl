using ModelingToolkitSampledData
using Documenter
using Plots
gr(fmt=:png)

ENV["JULIA_DEBUG"]=Documenter # Enable this for debugging
ENV["DOCS_BUILD"] = true # used to lower the default frame rate in animations for the docs

DocMeta.setdocmeta!(ModelingToolkitSampledData, :DocTestSetup, :(using ModelingToolkitSampledData); recursive = true)

makedocs(;
         modules = [ModelingToolkitSampledData],
        #  remotes = Dict(
        #     dirname(dirname(pathof(ModelingToolkit))) => (Remotes.GitHub("SciML", "ModelingToolkit.jl"), "9"),
        #     dirname(dirname(pathof(ModelingToolkitStandardLibrary))) => (Remotes.GitHub("SciML", "ModelingToolkitStandardLibrary.jl"), "2"),
        # ),
         authors = "Fredrik Bagge Carlson, JuliaHub Inc.",
         #  strict = [:example_block, :setup_block, :eval_block],
         sitename = "ModelingToolkitSampledData.jl",
         warnonly = [:missing_docs, :cross_references, :docs_block],
         pagesonly = true,
        #  draft = true,
         format = Documenter.HTML(;
                                  prettyurls = get(ENV, "CI", nothing) == "true",
                                  edit_link = nothing),
         pages = [
             "Home" => "index.md",
             "Tutorials" => [
                "Getting started with Sampled-Data Systems" => "tutorials/SampledData.md",
                "Noise" => "tutorials/noise.md",
             ],
             "Examples" => [
                "Controlled DC motor" => "examples/dc_motor_pi.md",
             ],
             "Block library" => "blocks.md",
<<<<<<< HEAD
             "API" => "api.md",
=======
             "Functions" => "api.md",
>>>>>>> 68122c4b
         ],
)

deploydocs(;
           repo = "github.com/JuliaComputing/ModelingToolkitSampledData.jl",
           devbranch = "main")<|MERGE_RESOLUTION|>--- conflicted
+++ resolved
@@ -33,11 +33,7 @@
                 "Controlled DC motor" => "examples/dc_motor_pi.md",
              ],
              "Block library" => "blocks.md",
-<<<<<<< HEAD
-             "API" => "api.md",
-=======
              "Functions" => "api.md",
->>>>>>> 68122c4b
          ],
 )
 
